package sdk

import (
	"archive/zip"
	"bytes"
	"context"
	"fmt"
	"io"
	"net/http"
	"slices"
	"strings"
	"sync"

	bufra "github.com/avvmoto/buf-readerat"
	"github.com/snabb/httpreaderat"

	"github.com/chainguard-dev/clog"
	"github.com/chainguard-dev/terraform-infra-common/pkg/octosts"
	"github.com/google/go-github/v61/github"
	"golang.org/x/oauth2"
)

// NewGitHubClient creates a new GitHub client, using a new token from OctoSTS,
// for the given org, repo and policy name.
//
// A new token is created for each client, and is not refreshed. It can be
// revoked with Close.
func NewGitHubClient(ctx context.Context, org, repo, policyName string) GitHubClient {
	ts := &tokenSource{
		org:        org,
		repo:       repo,
		policyName: policyName,
	}
	return GitHubClient{
		inner: github.NewClient(oauth2.NewClient(ctx, ts)),
		ts:    ts,
		// TODO: Make this configurable?
		bufSize: 1024 * 1024, // 1MB buffer for requests
	}
}

type tokenSource struct {
	org, repo, policyName string
	once                  sync.Once
	tok                   *oauth2.Token
	err                   error
}

func (ts *tokenSource) Token() (*oauth2.Token, error) {
	// The token is only fetched once, and is cached for future calls.
	// It's not refreshed, and will expire eventually.
	ts.once.Do(func() {
		ctx := context.Background()
		clog.FromContext(ctx).Debugf("getting octosts token for %s/%s - %s", ts.org, ts.repo, ts.policyName)
		otok, err := octosts.Token(ctx, ts.policyName, ts.org, ts.repo)
		ts.tok, ts.err = &oauth2.Token{AccessToken: otok}, err
	})
	return ts.tok, ts.err
}

type GitHubClient struct {
	inner   *github.Client
	ts      *tokenSource
	bufSize int
}

func (c GitHubClient) Client() *github.Client { return c.inner }

func (c GitHubClient) Close(ctx context.Context) error {
	if c.ts.tok == nil {
		return nil // If there's no token, there's nothing to revoke.
	}

	// We don't want to cancel the context, as we want to revoke the token even if the context is done.
	ctx = context.WithoutCancel(ctx)

	if err := octosts.Revoke(ctx, c.ts.tok.AccessToken); err != nil {
		// Callers might just `defer c.Close()` so we log the error here too
		clog.FromContext(ctx).Errorf("failed to revoke token: %v", err)
		return fmt.Errorf("revoking token: %w", err)
	}

	return nil
}

func (c GitHubClient) AddLabel(ctx context.Context, pr *github.PullRequest, label string) error {
	log := clog.FromContext(ctx)

	hasLabel := slices.ContainsFunc(pr.Labels, func(l *github.Label) bool { return *l.Name == label })
	if hasLabel {
		log.Debugf("PR %d has label %v, nothing to do", *pr.Number, label)
		return nil
	}

	log.Infof("Adding label %q to PR %d", label, *pr.Number)
	_, resp, err := c.inner.Issues.AddLabelsToIssue(ctx, *pr.Base.Repo.Owner.Login, *pr.Base.Repo.Name, *pr.Number, []string{label})
	if err != nil || resp.StatusCode != 200 {
		return fmt.Errorf("failed to add label to pull request: %w %v", err, resp.Status)
	}
	return nil
}

func (c GitHubClient) RemoveLabel(ctx context.Context, pr *github.PullRequest, label string) error {
	log := clog.FromContext(ctx)

	hasLabel := slices.ContainsFunc(pr.Labels, func(l *github.Label) bool { return *l.Name == label })
	if !hasLabel {
		log.Debugf("PR %d doesn't have label %v, nothing to do", *pr.Number, label)
		return nil
	}

	log.Infof("Removing label %q from PR %d", label, *pr.Number)
	resp, err := c.inner.Issues.RemoveLabelForIssue(ctx, *pr.Base.Repo.Owner.Login, *pr.Base.Repo.Name, *pr.Number, label)
	if err != nil || resp.StatusCode != 200 {
		return fmt.Errorf("failed to add label to pull request: %w %v", err, resp.Status)
	}
	return nil
}

// SetComment adds or replaces a bot comment on the given pull request.
func (c GitHubClient) SetComment(ctx context.Context, pr *github.PullRequest, botName, content string) error {
	cs, _, err := c.inner.Issues.ListComments(ctx, *pr.Base.Repo.Owner.Login, *pr.Base.Repo.Name, *pr.Number, nil)
	if err != nil {
		return fmt.Errorf("listing comments: %w", err)
	}
	content = fmt.Sprintf("<!-- bot:%s -->\n\n%s", botName, content)

	for _, com := range cs {
		if strings.Contains(*com.Body, fmt.Sprintf("<!-- bot:%s -->", botName)) {
			if _, resp, err := c.inner.Issues.EditComment(ctx, *pr.Base.Repo.Owner.Login, *pr.Base.Repo.Name, *com.ID, &github.IssueComment{
				Body: &content,
			}); err != nil || resp.StatusCode != 200 {
				return fmt.Errorf("editing comment: %w %v", err, resp.Status)
			}
			return nil
		}
	}
	if _, resp, err := c.inner.Issues.CreateComment(ctx, *pr.Base.Repo.Owner.Login, *pr.Base.Repo.Name, *pr.Number, &github.IssueComment{
		Body: &content,
	}); err != nil || resp.StatusCode != 201 {
		return fmt.Errorf("creating comment: %w %v", err, resp.Status)
	}
	return nil
}

<<<<<<< HEAD
// AddComment adds a new comment to the given pull request.
func (c GitHubClient) AddComment(ctx context.Context, pr *github.PullRequest, content string) error {
	if _, resp, err := c.inner.Issues.CreateComment(ctx, *pr.Base.Repo.Owner.Login, *pr.Base.Repo.Name, *pr.Number, &github.IssueComment{
		Body: &content,
	}); err != nil || resp.StatusCode != 201 {
		return fmt.Errorf("creating comment: %w %v", err, resp.Status)
	}
	return nil
}

=======
// Deprecated: use FetchWorkflowRunLogs instead.
>>>>>>> 7bf11afd
func (c GitHubClient) GetWorkflowRunLogs(ctx context.Context, wre github.WorkflowRunEvent) ([]byte, error) {
	logURL, resp, err := c.inner.Actions.GetWorkflowRunLogs(ctx, *wre.Repo.Owner.Login, *wre.Repo.Name, *wre.WorkflowRun.ID, 3)
	if err != nil {
		return nil, fmt.Errorf("failed to initiate log retrieval: %w", err)
	}
	defer resp.Body.Close()

	if resp.StatusCode != http.StatusFound {
		return nil, fmt.Errorf("unexpected status code when getting logs: %s", resp.Status)
	}

	logsResp, err := http.Get(logURL.String())
	if err != nil {
		return nil, fmt.Errorf("error fetching logs from URL: %w", err)
	}
	defer logsResp.Body.Close()

	body, err := io.ReadAll(logsResp.Body)
	if err != nil {
		return nil, fmt.Errorf("error reading log response body: %w", err)
	}

	if logsResp.StatusCode != http.StatusOK {
		if logsResp.StatusCode == http.StatusNotFound || logsResp.StatusCode == http.StatusGone {
			return nil, fmt.Errorf("logs not found or expired")
		}
		return nil, fmt.Errorf("failed to fetch logs, status %d: %s", logsResp.StatusCode, string(body))
	}

	return body, nil
}

// FetchWorkflowRunLogs returns a Reader for the logs of the given WorkflowRun
func (c GitHubClient) FetchWorkflowRunLogs(ctx context.Context, wr *github.WorkflowRun) (io.ReaderAt, error) {
	url, ghresp, err := c.inner.Actions.GetWorkflowRunLogs(ctx, *wr.Repository.Owner.Login, *wr.Repository.Name, *wr.ID, 3)
	if err != nil {
		return nil, fmt.Errorf("failed to initiate log retrieval: %w", err)
	}
	defer ghresp.Body.Close()

	if ghresp.StatusCode != http.StatusFound {
		return nil, fmt.Errorf("failed to find log artifact (%d) for workflow [%s]: %s", *wr.ID, *wr.Name, ghresp.Status)
	}

	req, err := http.NewRequestWithContext(ctx, "GET", url.String(), nil)
	if err != nil {
		return nil, err
	}

	htdrd, err := httpreaderat.New(nil, req, nil)
	if err != nil {
		return nil, err
	}

	return bufra.NewBufReaderAt(htdrd, c.bufSize), nil
}

func (c GitHubClient) GetWorkloadRunPullRequestNumber(ctx context.Context, wre github.WorkflowRunEvent) (int, error) {
	opts := &github.PullRequestListOptions{
		State:       "open",
		Head:        fmt.Sprintf("%s:%s", *wre.Repo.Owner.Login, *wre.WorkflowRun.HeadBranch), // Filtering by branch name
		ListOptions: github.ListOptions{PerPage: 10},
	}
	// Iterate through all pages of the results
	for {
		pulls, resp, err := c.inner.PullRequests.List(ctx, *wre.Repo.Owner.Login, *wre.Repo.Name, opts)
		if err != nil {
			return 0, fmt.Errorf("failed to list pull requests: %w", err)
		}

		// Check each pull request to see if the commit SHA matches
		for _, pr := range pulls {
			if *pr.Head.SHA == *wre.WorkflowRun.HeadSHA {
				return *pr.Number, nil
			}
		}

		// Check if there is another page of results
		if resp.NextPage == 0 {
			break
		}

		opts.Page = resp.NextPage // Update to fetch the next page
	}

	return 0, fmt.Errorf("no matching pull request found")
}

// Deprecated: Use FetchWorkflowRunArtifact instead.
func (c GitHubClient) GetWorkflowRunArtifact(ctx context.Context, wr *github.WorkflowRun, name string) (*zip.Reader, error) {
	owner, repo := *wr.Repository.Owner.Login, *wr.Repository.Name

	artifacts, _, err := c.inner.Actions.ListWorkflowRunArtifacts(ctx, owner, repo, *wr.ID, &github.ListOptions{})
	if err != nil {
		return nil, fmt.Errorf("failed to list workflow run [%d] artifacts: %w", *wr.ID, err)
	}

	var zr *zip.Reader
	for _, a := range artifacts.Artifacts {
		if *a.Name != name {
			continue
		}

		aid := a.GetID()
		url, ghresp, err := c.inner.Actions.DownloadArtifact(ctx, owner, repo, aid, 10)
		if err != nil {
			return nil, fmt.Errorf("failed to download artifact (%s) [%d]: %w", name, aid, err)
		}

		if ghresp.StatusCode != http.StatusFound {
			return nil, fmt.Errorf("failed to find artifact (%s) [%d]: %s", name, aid, ghresp.Status)
		}

		client := &http.Client{}

		resp, err := client.Get(url.String())
		if err != nil {
			return nil, fmt.Errorf("could not download artifact: %w", err)
		}
		defer resp.Body.Close()

		data, err := io.ReadAll(resp.Body)
		if err != nil {
			return nil, fmt.Errorf("failed to read artifact: %w", err)
		}

		buf := bytes.NewReader(data)

		r, err := zip.NewReader(buf, resp.ContentLength)
		if err != nil {
			return nil, fmt.Errorf("failed to create zip reader: %w", err)
		}
		zr = r
	}

	if zr == nil {
		return nil, fmt.Errorf("artifact %s for workflow_run %d not found", name, *wr.ID)
	}

	return zr, nil
}

// FetchWorkflowRunArtifact returns a zip reader for the artifact with `name` from the given WorkflowRun.
func (c GitHubClient) FetchWorkflowRunArtifact(ctx context.Context, wr *github.WorkflowRun, name string) (*zip.Reader, error) {
	owner, repo := *wr.Repository.Owner.Login, *wr.Repository.Name

	artifacts, _, err := c.inner.Actions.ListWorkflowRunArtifacts(ctx, owner, repo, *wr.ID, &github.ListOptions{})
	if err != nil {
		return nil, fmt.Errorf("failed to list workflow run [%d] artifacts: %w", *wr.ID, err)
	}

	var zr *zip.Reader
	for _, a := range artifacts.Artifacts {
		if *a.Name != name {
			continue
		}

		aid := a.GetID()
		url, ghresp, err := c.inner.Actions.DownloadArtifact(ctx, owner, repo, aid, 10)
		if err != nil {
			return nil, fmt.Errorf("failed to download artifact (%s) [%d]: %w", name, aid, err)
		}

		if ghresp.StatusCode != http.StatusFound {
			return nil, fmt.Errorf("failed to find artifact (%s) [%d]: %s", name, aid, ghresp.Status)
		}

		req, err := http.NewRequestWithContext(ctx, "GET", url.String(), nil)
		if err != nil {
			return nil, err
		}

		htdrd, err := httpreaderat.New(nil, req, nil)
		if err != nil {
			return nil, err
		}

		bhtrdr := bufra.NewBufReaderAt(htdrd, c.bufSize)

		r, err := zip.NewReader(bhtrdr, htdrd.Size())
		if err != nil {
			return nil, fmt.Errorf("failed to create zip reader: %w", err)
		}
		zr = r
	}

	if zr == nil {
		return nil, fmt.Errorf("artifact %s for workflow_run %d not found", name, *wr.ID)
	}

	return zr, nil
}<|MERGE_RESOLUTION|>--- conflicted
+++ resolved
@@ -143,7 +143,6 @@
 	return nil
 }
 
-<<<<<<< HEAD
 // AddComment adds a new comment to the given pull request.
 func (c GitHubClient) AddComment(ctx context.Context, pr *github.PullRequest, content string) error {
 	if _, resp, err := c.inner.Issues.CreateComment(ctx, *pr.Base.Repo.Owner.Login, *pr.Base.Repo.Name, *pr.Number, &github.IssueComment{
@@ -154,9 +153,7 @@
 	return nil
 }
 
-=======
 // Deprecated: use FetchWorkflowRunLogs instead.
->>>>>>> 7bf11afd
 func (c GitHubClient) GetWorkflowRunLogs(ctx context.Context, wre github.WorkflowRunEvent) ([]byte, error) {
 	logURL, resp, err := c.inner.Actions.GetWorkflowRunLogs(ctx, *wre.Repo.Owner.Login, *wre.Repo.Name, *wre.WorkflowRun.ID, 3)
 	if err != nil {
